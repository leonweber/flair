--- conflicted
+++ resolved
@@ -1453,26 +1453,12 @@
         """
         super().__init__()
 
-<<<<<<< HEAD
-        try:
-            self.model = torch.hub.load("pytorch/fairseq", model)
-        except:
-            log_line(log)
-            log.warning(
-                "ATTENTION! fastBPE, sacremoses and subword_nmt needs to be installed!"
-            )
-            log_line(log)
-            pass
-
-        self.name = model
-=======
         self.tokenizer = RobertaTokenizer.from_pretrained(pretrained_model_name_or_path)
         self.model = RobertaModel.from_pretrained(
             pretrained_model_name_or_path=pretrained_model_name_or_path,
             output_hidden_states=True,
         )
         self.name = pretrained_model_name_or_path
->>>>>>> 55838153
         self.layers: List[int] = [int(layer) for layer in layers.split(",")]
         self.pooling_operation = pooling_operation
         self.use_scalar_mix = use_scalar_mix
